# -*- coding: utf-8 -*-
# Copyright (c) 2010 Tom Burdick <thomas.burdick@gmail.com>
# 
# Permission is hereby granted, free of charge, to any person obtaining a copy
# of this software and associated documentation files (the "Software"), to deal
# in the Software without restriction, including without limitation the rights
# to use, copy, modify, merge, publish, distribute, sublicense, and/or sell
# copies of the Software, and to permit persons to whom the Software is
# furnished to do so, subject to the following conditions:
# 
# The above copyright notice and this permission notice shall be included in
# all copies or substantial portions of the Software.
# 
# THE SOFTWARE IS PROVIDED "AS IS", WITHOUT WARRANTY OF ANY KIND, EXPRESS OR
# IMPLIED, INCLUDING BUT NOT LIMITED TO THE WARRANTIES OF MERCHANTABILITY,
# FITNESS FOR A PARTICULAR PURPOSE AND NONINFRINGEMENT. IN NO EVENT SHALL THE
# AUTHORS OR COPYRIGHT HOLDERS BE LIABLE FOR ANY CLAIM, DAMAGES OR OTHER
# LIABILITY, WHETHER IN AN ACTION OF CONTRACT, TORT OR OTHERWISE, ARISING FROM,
# OUT OF OR IN CONNECTION WITH THE SOFTWARE OR THE USE OR OTHER DEALINGS IN
# THE SOFTWARE.

import sys
<<<<<<< HEAD
import signal
import logbook
from logbook import NullHandler
from logbook.more import ColorizedStderrHandler
=======
import logbook
>>>>>>> bef12ccc
import pyev

sys.path.insert(0, '..')

import whizzer

<<<<<<< HEAD
logger = logbook.Logger('echo client')

=======

logger = logbook.Logger('echo_client')
>>>>>>> bef12ccc

class EchoClientProtocol(whizzer.Protocol):
    def connection_made(self, address):
        """When the connection is made, send something."""
        logger.info("connection made to {}".format(address))
        self.connected = True
        self.transport.write(b'Echo Me')
        
    def data(self, data):
        logger.info("echo'd " + data.decode('ASCII'))
        self.lose_connection()
        self.connected = False

def interrupt(watcher, events):
    watcher.loop.unloop()

<<<<<<< HEAD
class EchoClient(object):
    def __init__(self, id, loop, factory):
        self.id = id
        self.loop = loop
        self.factory = factory
        self.logger = logbook.Logger('echo client {}'.format(id))
        self.connect_client()


    def connect_client(self):
        client = whizzer.TcpClient(self.loop, self.factory, "127.0.0.1", 2000, logger=self.logger)
        self.logger.info('client calling connect')
        d = client.connect()
        self.logger.info('client called connect')
        d.add_callback(self.connect_success)
        d.add_errback(self.connect_failed)
        self.timer = pyev.Timer(1.0, 0.0, self.loop, self.timeout, None)
        self.timer.start()

    def connect_success(self, result):
        self.logger.info('connect success, protocol is {}'.format(result.connected))
        self.connect_client()
        self.timer.stop()

    def connect_failed(self, error):
        self.logger.error('client {} connecting failed, reason {}'.format(id, error))

    def timeout(self, watcher, events):
        self.logger.error('timeout')
=======

class Client(object):
    count = 0
    def __init__(self, loop, factory):
        Client.count += 1
        self.logger = logbook.Logger('client {}'.format(Client.count))
        self.loop = loop
        self.factory = factory
        self.client = None
        self.connect()

    def connect(self):
        self.client = whizzer.TcpClient(self.loop, self.factory, "127.0.0.1",
            2000, logger=self.logger)
        d = self.client.connect()
        d.add_callback(self.connected)
        d.add_errback(self.disconnected)

    def connected(self, result):
        logger.info('connected')
        self.timer = pyev.Timer(0.001, 0.0, self.loop,
            lambda watcher, event: self.connect())
        self.timer.start()

    def disconnected(self, result):
        logger.error('failed to connect')
        self.timer = pyev.Timer(0.001, 0.0, self.loop,
            lambda watcher, event: self.connect())
        self.timer.start()

>>>>>>> bef12ccc

def main():
    loop = pyev.default_loop()

    signal_handler = whizzer.signal_handler(loop)

    factory = whizzer.ProtocolFactory()
    factory.protocol = EchoClientProtocol

    clients = []
<<<<<<< HEAD
    for x in range(0, 2):
        clients.append(EchoClient(x, loop, factory))
=======
    for x in range(0, 100):
        clients.append(Client(loop, factory)) 
>>>>>>> bef12ccc

    signal_handler.start()
    loop.loop()

if __name__ == "__main__":
<<<<<<< HEAD
    stderr_handler = ColorizedStderrHandler(level='INFO')
    null_handler = NullHandler()
    with null_handler.applicationbound():
        with stderr_handler.applicationbound():
            main()
=======
    from logbook.more import ColorizedStderrHandler
    h = ColorizedStderrHandler(level='DEBUG')

    with h.applicationbound():
        main()
>>>>>>> bef12ccc
<|MERGE_RESOLUTION|>--- conflicted
+++ resolved
@@ -20,105 +20,67 @@
 # THE SOFTWARE.
 
 import sys
-<<<<<<< HEAD
 import signal
 import logbook
 from logbook import NullHandler
 from logbook.more import ColorizedStderrHandler
-=======
-import logbook
->>>>>>> bef12ccc
 import pyev
 
 sys.path.insert(0, '..')
 
 import whizzer
 
-<<<<<<< HEAD
-logger = logbook.Logger('echo client')
+logger = logbook.Logger('echo_client')
 
-=======
-
-logger = logbook.Logger('echo_client')
->>>>>>> bef12ccc
 
 class EchoClientProtocol(whizzer.Protocol):
     def connection_made(self, address):
         """When the connection is made, send something."""
         logger.info("connection made to {}".format(address))
+        self.count = 0
         self.connected = True
         self.transport.write(b'Echo Me')
         
     def data(self, data):
         logger.info("echo'd " + data.decode('ASCII'))
-        self.lose_connection()
-        self.connected = False
+        if self.count < 10000:
+            self.count += 1
+            self.transport.write(b'Echo Me')
+        else:
+            self.lose_connection()
+            self.connected = False
 
 def interrupt(watcher, events):
     watcher.loop.unloop()
 
-<<<<<<< HEAD
+
 class EchoClient(object):
     def __init__(self, id, loop, factory):
         self.id = id
         self.loop = loop
         self.factory = factory
-        self.logger = logbook.Logger('echo client {}'.format(id))
         self.connect_client()
 
-
     def connect_client(self):
-        client = whizzer.TcpClient(self.loop, self.factory, "127.0.0.1", 2000, logger=self.logger)
-        self.logger.info('client calling connect')
+        client = whizzer.TcpClient(self.loop, self.factory, "127.0.0.1", 2000)
+        logger.info('client calling connect')
         d = client.connect()
-        self.logger.info('client called connect')
+        logger.info('client called connect')
         d.add_callback(self.connect_success)
         d.add_errback(self.connect_failed)
         self.timer = pyev.Timer(1.0, 0.0, self.loop, self.timeout, None)
         self.timer.start()
 
     def connect_success(self, result):
-        self.logger.info('connect success, protocol is {}'.format(result.connected))
+        logger.info('connect success, protocol is {}'.format(result.connected))
         self.connect_client()
         self.timer.stop()
 
     def connect_failed(self, error):
-        self.logger.error('client {} connecting failed, reason {}'.format(id, error))
+        logger.error('client {} connecting failed, reason {}'.format(id, error))
 
     def timeout(self, watcher, events):
-        self.logger.error('timeout')
-=======
-
-class Client(object):
-    count = 0
-    def __init__(self, loop, factory):
-        Client.count += 1
-        self.logger = logbook.Logger('client {}'.format(Client.count))
-        self.loop = loop
-        self.factory = factory
-        self.client = None
-        self.connect()
-
-    def connect(self):
-        self.client = whizzer.TcpClient(self.loop, self.factory, "127.0.0.1",
-            2000, logger=self.logger)
-        d = self.client.connect()
-        d.add_callback(self.connected)
-        d.add_errback(self.disconnected)
-
-    def connected(self, result):
-        logger.info('connected')
-        self.timer = pyev.Timer(0.001, 0.0, self.loop,
-            lambda watcher, event: self.connect())
-        self.timer.start()
-
-    def disconnected(self, result):
-        logger.error('failed to connect')
-        self.timer = pyev.Timer(0.001, 0.0, self.loop,
-            lambda watcher, event: self.connect())
-        self.timer.start()
-
->>>>>>> bef12ccc
+        logger.error('timeout')
 
 def main():
     loop = pyev.default_loop()
@@ -129,28 +91,16 @@
     factory.protocol = EchoClientProtocol
 
     clients = []
-<<<<<<< HEAD
+    # number of parallel clients
     for x in range(0, 2):
         clients.append(EchoClient(x, loop, factory))
-=======
-    for x in range(0, 100):
-        clients.append(Client(loop, factory)) 
->>>>>>> bef12ccc
 
     signal_handler.start()
     loop.loop()
 
 if __name__ == "__main__":
-<<<<<<< HEAD
     stderr_handler = ColorizedStderrHandler(level='INFO')
     null_handler = NullHandler()
     with null_handler.applicationbound():
         with stderr_handler.applicationbound():
-            main()
-=======
-    from logbook.more import ColorizedStderrHandler
-    h = ColorizedStderrHandler(level='DEBUG')
-
-    with h.applicationbound():
-        main()
->>>>>>> bef12ccc
+            main()