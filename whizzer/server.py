# -*- coding: utf-8 -*-
# Copyright (c) 2010 Tom Burdick <thomas.burdick@gmail.com>
#
# Permission is hereby granted, free of charge, to any person obtaining a copy
# of this software and associated documentation files (the "Software"), to deal
# in the Software without restriction, including without limitation the rights
# to use, copy, modify, merge, publish, distribute, sublicense, and/or sell
# copies of the Software, and to permit persons to whom the Software is
# furnished to do so, subject to the following conditions:
#
# The above copyright notice and this permission notice shall be included in
# all copies or substantial portions of the Software.
#
# THE SOFTWARE IS PROVIDED "AS IS", WITHOUT WARRANTY OF ANY KIND, EXPRESS OR
# IMPLIED, INCLUDING BUT NOT LIMITED TO THE WARRANTIES OF MERCHANTABILITY,
# FITNESS FOR A PARTICULAR PURPOSE AND NONINFRINGEMENT. IN NO EVENT SHALL THE
# AUTHORS OR COPYRIGHT HOLDERS BE LIABLE FOR ANY CLAIM, DAMAGES OR OTHER
# LIABILITY, WHETHER IN AN ACTION OF CONTRACT, TORT OR OTHERWISE, ARISING FROM,
# OUT OF OR IN CONNECTION WITH THE SOFTWARE OR THE USE OR OTHER DEALINGS IN
# THE SOFTWARE.

import os
import signal
import socket
import logbook
import pyev

from .transport import SocketTransport, ConnectionClosed

logger = logbook.Logger(__name__)


class Connection(object):
    """A connection to the server from a remote client."""
    def __init__(self, loop, sock, address, protocol, server):
        """Create a server connection."""
        self.loop = loop
        self.sock = sock
        self.address = address
        self.protocol = protocol
        self.server = server
        self.transport = SocketTransport(self.loop, self.sock, self.protocol.data, self.closed)

    def make_connection(self):
        self.transport.start()
        self.protocol.make_connection(self.transport, self.address)
        logger.info("connection made with {}".format(self.address))

    def closed(self, reason):
        """Callback performed when the transport is closed."""
        self.server.remove_connection(self)
        self.protocol.connection_lost(reason)
        if not isinstance(reason, ConnectionClosed):
            logger.warn("connection closed, reason: %s" % str(reason))
        else:
            logger.info("connection closed")

    def close(self):
        """Close the connection."""
        self.transport.close()


class ShutdownError(Exception):
    """Error signifying the server has already been shutdown and cannot be
    used further."""

class SocketServer(object):
    """A socket server."""
    def __init__(self, loop, factory, sock, address):
        """Socket server listens on a given socket for incoming connections.
        When a new connection is available it accepts it and creates a new
        Connection and Protocol to handle reading and writting data.

        loop -- pyev loop
        factory -- protocol factory (object with build(loop) method that returns a protocol object)
        sock -- socket to listen on

        """
        self.loop = loop
        self.factory = factory
        self.sock = sock
        self.address = address
        self.connections = set()
        self._closing = False
        self._shutdown = False
        self.interrupt_watcher = pyev.Signal(signal.SIGINT, self.loop, self._interrupt)
        self.interrupt_watcher.start()
        self.read_watcher = pyev.Io(self.sock, pyev.EV_READ, self.loop, self._readable)

    def start(self):
        """Start the socket server.
       
        The socket server will begin accepting incoming connections.
        
        """
        if self._shutdown:
            raise ShutdownError()

        self.read_watcher.start()
        logger.info("server started listening on {}".format(self.address))

    def stop(self):
        """Stop the socket server.
        
        The socket server will stop accepting incoming connections.

        The connections already made will continue to exist.

        """
        if self._shutdown:
            raise ShutdownError()

        self.read_watcher.stop()
        logger.info("server stopped listening on {}".format(self.address))

    def shutdown(self, reason = ConnectionClosed()):
        """Shutdown the socket server.

        The socket server will stop accepting incoming connections.

        All connections will be dropped.

        """
        if self._shutdown:
            raise ShutdownError()
        
        self.stop()
       
        self._closing = True
        for connection in self.connections:
            connection.close()
        self.connections = set()
        self._shutdown = True
        if isinstance(reason, ConnectionClosed):
            logger.info("server shutdown")
        else:
            logger.warn("server shutdown, reason %s" % str(reason))

    def _interrupt(self, watcher, events):
        """Handle the interrupt signal sanely."""
        self.shutdown()

    def _readable(self, watcher, events):
        """Called by the pyev watcher (self.read_watcher) whenever the socket
        is readable.
   
        This means either the socket has been closed or there is a new
        client connection waiting.

        """
        protocol = self.factory.build(self.loop)
        try:
            sock, address = self.sock.accept()
            connection = Connection(self.loop, sock, address, protocol, self)
            self.connections.add(connection)
            connection.make_connection()
            logger.debug("added connection")
        except IOError as e:
            self.shutdown(e)

    def remove_connection(self, connection):
        """Called by the connections themselves when they have been closed."""
        if not self._closing:
            self.connections.remove(connection)
            logger.debug("removed connection")

class _PathRemoval(object):
    """Remove a path when the object dies.
        
    Used by UnixServer so that a __del__ method is not needed for UnixServer.

    """
    def __init__(self, path):
        self.path = path

    def __del__(self):
        if os.path.exists(self.path):
            os.remove(self.path)

class UnixServer(SocketServer):
    """A unix server is a socket server that listens on a domain socket."""
<<<<<<< HEAD
    def __init__(self, loop, factory, path, conn_limit=5):
        self.address = path
        self.path_removal = _PathRemoval(self.address)
=======
    def __init__(self, loop, factory, path, backlog=256, logger=logger):
        self.path = path
        self.path_removal = _PathRemoval(self.path)
>>>>>>> bef12ccc
        self.sock = socket.socket(socket.AF_UNIX, socket.SOCK_STREAM)
        self.sock.bind(path)
        self.sock.listen(backlog)
        self.sock.setblocking(False)
        SocketServer.__init__(self, loop, factory, self.sock, self.address)

    def shutdown(self):
        """Shutdown the socket unix socket server ensuring the unix socket is
        removed.
        
        """
        err = None
        SocketServer.shutdown(self)

class TcpServer(SocketServer):
    """A tcp server is a socket server that listens on a internet socket."""
<<<<<<< HEAD
    def __init__(self, loop, factory, host, port, conn_limit=5):
        self.address = (host, port)
=======
    def __init__(self, loop, factory, host, port, backlog=256, logger=logger):
>>>>>>> bef12ccc
        self.sock = socket.socket(socket.AF_INET, socket.SOCK_STREAM)
        self.sock.bind((host, port))
        self.sock.listen(backlog)
        self.sock.setblocking(False)
        SocketServer.__init__(self, loop, factory, self.sock, self.address)<|MERGE_RESOLUTION|>--- conflicted
+++ resolved
@@ -179,15 +179,9 @@
 
 class UnixServer(SocketServer):
     """A unix server is a socket server that listens on a domain socket."""
-<<<<<<< HEAD
-    def __init__(self, loop, factory, path, conn_limit=5):
+    def __init__(self, loop, factory, path, backlog=256):
         self.address = path
         self.path_removal = _PathRemoval(self.address)
-=======
-    def __init__(self, loop, factory, path, backlog=256, logger=logger):
-        self.path = path
-        self.path_removal = _PathRemoval(self.path)
->>>>>>> bef12ccc
         self.sock = socket.socket(socket.AF_UNIX, socket.SOCK_STREAM)
         self.sock.bind(path)
         self.sock.listen(backlog)
@@ -204,12 +198,8 @@
 
 class TcpServer(SocketServer):
     """A tcp server is a socket server that listens on a internet socket."""
-<<<<<<< HEAD
-    def __init__(self, loop, factory, host, port, conn_limit=5):
+    def __init__(self, loop, factory, host, port, backlog=256):
         self.address = (host, port)
-=======
-    def __init__(self, loop, factory, host, port, backlog=256, logger=logger):
->>>>>>> bef12ccc
         self.sock = socket.socket(socket.AF_INET, socket.SOCK_STREAM)
         self.sock.bind((host, port))
         self.sock.listen(backlog)
